--- conflicted
+++ resolved
@@ -16,12 +16,6 @@
 
 
 def test_marshmallow_integration_dump(schema):
-<<<<<<< HEAD
-    schema.jit = toastedmarshmallow.Jit
-    assert schema._jit_instance is not None
-
-=======
->>>>>>> 34f9240c
     result = schema.dump({'key': 'hello', 'value': 32})
     assert not result.errors
     assert result.data == {'key': 'hello', 'value': 32}
@@ -29,16 +23,6 @@
     result = schema.dump({'value': 32})
     assert not result.errors
     assert result.data == {'key': 'world', 'value': 32}
-
-<<<<<<< HEAD
-    assert schema._jit_instance is not None
-
-
-def test_marshmallow_integration_load(schema):
-    schema.jit = toastedmarshmallow.Jit
-    assert schema._jit_instance is not None
-=======
->>>>>>> 34f9240c
 
 def test_marshmallow_integration_load(schema):
     result = schema.load({'key': 'hello', 'value': 32})
@@ -51,11 +35,6 @@
 
 
 def test_marshmallow_integration_invalid_data(schema):
-<<<<<<< HEAD
-    schema.jit = toastedmarshmallow.Jit
-    assert schema._jit_instance is not None
-=======
->>>>>>> 34f9240c
     result = schema.dump({'key': 'hello', 'value': 'foo'})
     assert {'value': ['Not a valid integer.']} == result.errors
 
