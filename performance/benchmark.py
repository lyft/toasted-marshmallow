--- conflicted
+++ resolved
@@ -10,11 +10,7 @@
 import time
 import timeit
 from marshmallow import Schema, fields, ValidationError
-<<<<<<< HEAD
-from toastedmarshmallow import Jit
-=======
 from toastedmarshmallow import CythonJitSchema, JitSchema
->>>>>>> 34f9240c
 
 
 # Custom validator
@@ -94,15 +90,8 @@
 
 
 def run_timeit(quotes, iterations, repeat, jit=False, load=False,
-<<<<<<< HEAD
-               profile=False):
-    quotes_schema = QuoteSchema(many=True)
-    if jit:
-        quotes_schema.jit = Jit
-=======
                cython=False, profile=False):
     quotes_schema = create_quotes_schema(jit, cython)
->>>>>>> 34f9240c
     if profile:
         profile = cProfile.Profile()
         profile.enable()
